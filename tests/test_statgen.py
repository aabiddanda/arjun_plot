"""Unit testing for common statgen plots."""
import matplotlib.pyplot as plt
import numpy as np
from scipy.stats import uniform
from arjun_plot.statgen import (
    qqplot_pval,
    manhattan_plot,
    locus_plot,
    locuszoom_plot,
    overlap_interval,
    gene_plot,
    rescale_axis,
)


def test_qqplot():
    """Test out the QQ-plot function."""
    _, ax = plt.subplots(1, 1)
    pvals = uniform.rvs(size=100)
    qqplot_pval(ax=ax, pvals=pvals, s=10)


def test_manhattan_plot():
    """Testing out the manhattan plot function."""
    _, ax = plt.subplots(1, 1, figsize=(8, 1))
    nsnps = 100
    chroms = []
    for c in range(1, 23):
        chroms.extend([f"chr{c}" for _ in range(nsnps)])
    chroms = np.array(chroms)
    pvals = uniform.rvs(size=chroms.size)
    pos = np.sort(uniform.rvs(size=pvals.size))
    manhattan_plot(ax, chroms=chroms, pos=pos, pvals=pvals)


def test_manhattan_plot_unsorted():
    """Testing out the manhattan plot function."""
    _, ax = plt.subplots(1, 1, figsize=(8, 1))
    nsnps = 1000
    chroms = []
    for c in range(1, 23):
        chroms.extend([f"chr{c}" for _ in range(nsnps)])
    chroms = np.array(chroms)
    pvals = uniform.rvs(size=chroms.size)
    pos = uniform.rvs(size=pvals.size)
    manhattan_plot(ax, chroms=chroms, pos=pos, pvals=pvals)


def test_locus_plot():
    """Test out the locus plot for analyses."""
    _, ax = plt.subplots(1, 1, figsize=(4, 4))
    np.random.seed(42)
    nsamples = 500
    geno = np.random.binomial(2, 0.1, size=nsamples)
    pheno = geno * 0.1 + np.random.normal(size=nsamples, scale=0.5)
    _, n, _ = locus_plot(ax, geno, pheno)
    assert np.sum(n) == nsamples


def test_locuszoom_plot():
    """Test out initial locuszoom plot."""
    _, ax = plt.subplots(1, 1, figsize=(8, 1))
    nsnps = 1000
    chroms = []
    for c in range(1, 23):
        chroms.extend([f"chr{c}" for _ in range(nsnps)])
    chroms = np.array(chroms)
    pvals = uniform.rvs(size=chroms.size)
    pos = uniform.rvs(size=pvals.size)
    locuszoom_plot(
        ax,
        chroms=chroms,
        pos=pos,
        pvals=pvals,
        chrom="chr1",
        position_min=1e-1,
        position_max=5e-1,
    )


def test_overlaps():
    """Test the overlap between two intervals."""
    assert overlap_interval((0, 5), (2, 6))
    assert not overlap_interval((0, 5), (5.1, 6))


def test_gene_plot():
    """Test the plotting of genes."""
    _, ax = plt.subplots(1, 1, figsize=(6, 2))
    gene_plot(ax=ax)


def test_rescale_axis():
<<<<<<< HEAD
=======
    """Test rescaling of the x-axis."""
>>>>>>> 2702f286
    _, ax = plt.subplots(1, 1, figsize=(6, 2))
    ax = gene_plot(ax=ax)
    rescale_axis(ax)<|MERGE_RESOLUTION|>--- conflicted
+++ resolved
@@ -91,10 +91,7 @@
 
 
 def test_rescale_axis():
-<<<<<<< HEAD
-=======
     """Test rescaling of the x-axis."""
->>>>>>> 2702f286
     _, ax = plt.subplots(1, 1, figsize=(6, 2))
     ax = gene_plot(ax=ax)
     rescale_axis(ax)